--- conflicted
+++ resolved
@@ -5,14 +5,11 @@
 from pathlib import Path
 import zipfile
 from urllib.parse import urlparse
-<<<<<<< HEAD
-=======
 import subprocess
->>>>>>> 0f747cff
 
 import boto3
-import fabric
 import pandas as pd
+import xarray as xr
 from botocore import UNSIGNED
 from botocore.config import Config
 from tqdm import tqdm
@@ -44,20 +41,6 @@
         raise NotImplementedError("The base Fetcher class does not implement .fetch().  Use a subclass of Fetcher.")
 
 
-<<<<<<< HEAD
-class ScpFetcher(Fetcher):
-    "A Fetcher that retrieves files from a remote server using SCP"
-
-    def __init__(self, location, local_filename):
-        super(ScpFetcher, self).__init__(location, local_filename)
-        parsed_url = urlparse(self.location)
-        self.host = parsed_url.scheme
-        self.remote_dir = Path(parsed_url.path).parent
-
-    def fetch(self):
-        with fabric.Connection(self.host) as c:
-            c.get(f"{self.remote_dir}/{self.local_filename}", self.local_dir_path)
-=======
 class NetworkStorageFetcher(Fetcher):
     """A Fetcher that retrieves files from a remote server using rsync."""
 
@@ -71,7 +54,6 @@
             _logger.debug(f"Downloading {local_path} from {self.location} using rsync")
             subprocess.run(["rsync", "-vzhW", "--progress", self.location, local_path])
         return local_path
->>>>>>> 0f747cff
 
 
 class BotoFetcher(Fetcher):
@@ -146,22 +128,14 @@
         self.check_integrity = check_integrity
 
     def load(self):
-<<<<<<< HEAD
-=======
         data_array = xr.open_dataarray(self.local_path)
         stimulus_set = get_stimulus_set(self.stimulus_set_identifier, self.check_integrity)
->>>>>>> 0f747cff
         class_object = getattr(assemblies_base, self.assembly_class)
-        data_array = class_object(from_file=self.local_path)
-        stimulus_set = get_stimulus_set(self.stimulus_set_identifier)
         if self.assembly_class == 'PropertyAssembly':
             result = data_array
         else:
             result = self.merge_stimulus_set_meta(data_array, stimulus_set)
-<<<<<<< HEAD
-=======
         result = class_object(lazy_da=result)
->>>>>>> 0f747cff
         result.attrs["stimulus_set_identifier"] = self.stimulus_set_identifier
         result.attrs["stimulus_set"] = stimulus_set
         return result
@@ -200,11 +174,7 @@
 
 _fetcher_types = {
     "S3": BotoFetcher,
-<<<<<<< HEAD
-    "SCP": ScpFetcher,
-=======
     "network-storage": NetworkStorageFetcher,
->>>>>>> 0f747cff
 }
 
 
