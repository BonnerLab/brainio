--- conflicted
+++ resolved
@@ -9,11 +9,6 @@
 requirements = [
     "six",
     "boto3",
-<<<<<<< HEAD
-    "fabric",
-    "patchwork",
-=======
->>>>>>> e5f88431
     "tqdm",
     "Pillow",
     "entrypoints",
